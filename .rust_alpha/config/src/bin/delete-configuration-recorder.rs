--- conflicted
+++ resolved
@@ -23,14 +23,11 @@
 }
 
 // Deletes a configuration recorder.
-<<<<<<< HEAD
 // snippet-start:[config.rust.delete-configuration-recorder]
-=======
->>>>>>> a4ec048d
 async fn delete_recorder(
-    client: &aws_sdk_config::Client,
+    client: &Client,
     name: &str,
-) -> Result<(), aws_sdk_config::Error> {
+) -> Result<(), Error> {
     client
         .delete_configuration_recorder()
         .configuration_recorder_name(name)
@@ -43,10 +40,7 @@
 
     Ok(())
 }
-<<<<<<< HEAD
 // snippet-end:[config.rust.delete-configuration-recorder]
-=======
->>>>>>> a4ec048d
 
 /// Deletes an AWS Config configuration recorder.
 ///
