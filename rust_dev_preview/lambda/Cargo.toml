--- conflicted
+++ resolved
@@ -10,15 +10,11 @@
 aws-config = "0.4.1"
 aws-sdk-ec2 = "0.4.1"
 aws-sdk-lambda = "0.4.1"
-<<<<<<< HEAD
 aws-sdk-s3 = "0.4.1"
 env_logger = "0.9.0"
 lambda_runtime = "0.4"
 log = "0.4"
 serde = { version = "1", features = ["derive"] }
-=======
-tokio = { version = "1", features = ["full"] }
->>>>>>> 3268bf50
 structopt = { version = "0.3", default-features = false }
 tokio = { version = "1", features = ["full"] }
 tracing-subscriber = { version = "0.3.5", features = ["env-filter"] }
